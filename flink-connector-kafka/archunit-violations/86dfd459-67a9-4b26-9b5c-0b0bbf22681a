org.apache.flink.connector.kafka.sink.FlinkKafkaInternalProducerITCase does not satisfy: only one of the following predicates match:\
* reside in a package 'org.apache.flink.runtime.*' and contain any fields that are static, final, and of type InternalMiniClusterExtension and annotated with @RegisterExtension\
* reside outside of package 'org.apache.flink.runtime.*' and contain any fields that are static, final, and of type MiniClusterExtension and annotated with @RegisterExtension\
* reside in a package 'org.apache.flink.runtime.*' and is annotated with @ExtendWith with class InternalMiniClusterExtension\
* reside outside of package 'org.apache.flink.runtime.*' and is annotated with @ExtendWith with class MiniClusterExtension\
 or contain any fields that are public, static, and of type MiniClusterWithClientResource and final and annotated with @ClassRule or contain any fields that is of type MiniClusterWithClientResource and public and final and not static and annotated with @Rule
org.apache.flink.connector.kafka.sink.KafkaSinkITCase does not satisfy: only one of the following predicates match:\
* reside in a package 'org.apache.flink.runtime.*' and contain any fields that are static, final, and of type InternalMiniClusterExtension and annotated with @RegisterExtension\
* reside outside of package 'org.apache.flink.runtime.*' and contain any fields that are static, final, and of type MiniClusterExtension and annotated with @RegisterExtension\
* reside in a package 'org.apache.flink.runtime.*' and is annotated with @ExtendWith with class InternalMiniClusterExtension\
* reside outside of package 'org.apache.flink.runtime.*' and is annotated with @ExtendWith with class MiniClusterExtension\
 or contain any fields that are public, static, and of type MiniClusterWithClientResource and final and annotated with @ClassRule or contain any fields that is of type MiniClusterWithClientResource and public and final and not static and annotated with @Rule
org.apache.flink.connector.kafka.sink.KafkaTransactionLogITCase does not satisfy: only one of the following predicates match:\
* reside in a package 'org.apache.flink.runtime.*' and contain any fields that are static, final, and of type InternalMiniClusterExtension and annotated with @RegisterExtension\
* reside outside of package 'org.apache.flink.runtime.*' and contain any fields that are static, final, and of type MiniClusterExtension and annotated with @RegisterExtension\
* reside in a package 'org.apache.flink.runtime.*' and is annotated with @ExtendWith with class InternalMiniClusterExtension\
* reside outside of package 'org.apache.flink.runtime.*' and is annotated with @ExtendWith with class MiniClusterExtension\
 or contain any fields that are public, static, and of type MiniClusterWithClientResource and final and annotated with @ClassRule or contain any fields that is of type MiniClusterWithClientResource and public and final and not static and annotated with @Rule
org.apache.flink.connector.kafka.sink.KafkaWriterITCase does not satisfy: only one of the following predicates match:\
* reside in a package 'org.apache.flink.runtime.*' and contain any fields that are static, final, and of type InternalMiniClusterExtension and annotated with @RegisterExtension\
* reside outside of package 'org.apache.flink.runtime.*' and contain any fields that are static, final, and of type MiniClusterExtension and annotated with @RegisterExtension\
* reside in a package 'org.apache.flink.runtime.*' and is annotated with @ExtendWith with class InternalMiniClusterExtension\
* reside outside of package 'org.apache.flink.runtime.*' and is annotated with @ExtendWith with class MiniClusterExtension\
 or contain any fields that are public, static, and of type MiniClusterWithClientResource and final and annotated with @ClassRule or contain any fields that is of type MiniClusterWithClientResource and public and final and not static and annotated with @Rule
org.apache.flink.connector.kafka.sink.KafkaWriterFaultToleranceITCase does not satisfy: only one of the following predicates match:\
* reside in a package 'org.apache.flink.runtime.*' and contain any fields that are static, final, and of type InternalMiniClusterExtension and annotated with @RegisterExtension\
* reside outside of package 'org.apache.flink.runtime.*' and contain any fields that are static, final, and of type MiniClusterExtension and annotated with @RegisterExtension\
* reside in a package 'org.apache.flink.runtime.*' and is annotated with @ExtendWith with class InternalMiniClusterExtension\
* reside outside of package 'org.apache.flink.runtime.*' and is annotated with @ExtendWith with class MiniClusterExtension\
 or contain any fields that are public, static, and of type MiniClusterWithClientResource and final and annotated with @ClassRule or contain any fields that is of type MiniClusterWithClientResource and public and final and not static and annotated with @Rule
org.apache.flink.connector.kafka.source.KafkaSourceITCase does not satisfy: only one of the following predicates match:\
* reside in a package 'org.apache.flink.runtime.*' and contain any fields that are static, final, and of type InternalMiniClusterExtension and annotated with @RegisterExtension\
* reside outside of package 'org.apache.flink.runtime.*' and contain any fields that are static, final, and of type MiniClusterExtension and annotated with @RegisterExtension\
* reside in a package 'org.apache.flink.runtime.*' and is annotated with @ExtendWith with class InternalMiniClusterExtension\
* reside outside of package 'org.apache.flink.runtime.*' and is annotated with @ExtendWith with class MiniClusterExtension\
 or contain any fields that are public, static, and of type MiniClusterWithClientResource and final and annotated with @ClassRule or contain any fields that is of type MiniClusterWithClientResource and public and final and not static and annotated with @Rule
org.apache.flink.connector.kafka.source.KafkaSourceLegacyITCase does not satisfy: only one of the following predicates match:\
* reside in a package 'org.apache.flink.runtime.*' and contain any fields that are static, final, and of type InternalMiniClusterExtension and annotated with @RegisterExtension\
* reside outside of package 'org.apache.flink.runtime.*' and contain any fields that are static, final, and of type MiniClusterExtension and annotated with @RegisterExtension\
* reside in a package 'org.apache.flink.runtime.*' and is annotated with @ExtendWith with class InternalMiniClusterExtension\
* reside outside of package 'org.apache.flink.runtime.*' and is annotated with @ExtendWith with class MiniClusterExtension\
 or contain any fields that are public, static, and of type MiniClusterWithClientResource and final and annotated with @ClassRule or contain any fields that is of type MiniClusterWithClientResource and public and final and not static and annotated with @Rule
org.apache.flink.streaming.connectors.kafka.FlinkKafkaInternalProducerITCase does not satisfy: only one of the following predicates match:\
* reside in a package 'org.apache.flink.runtime.*' and contain any fields that are static, final, and of type InternalMiniClusterExtension and annotated with @RegisterExtension\
* reside outside of package 'org.apache.flink.runtime.*' and contain any fields that are static, final, and of type MiniClusterExtension and annotated with @RegisterExtension\
* reside in a package 'org.apache.flink.runtime.*' and is annotated with @ExtendWith with class InternalMiniClusterExtension\
* reside outside of package 'org.apache.flink.runtime.*' and is annotated with @ExtendWith with class MiniClusterExtension\
 or contain any fields that are public, static, and of type MiniClusterWithClientResource and final and annotated with @ClassRule or contain any fields that is of type MiniClusterWithClientResource and public and final and not static and annotated with @Rule
org.apache.flink.streaming.connectors.kafka.FlinkKafkaProducerITCase does not satisfy: only one of the following predicates match:\
* reside in a package 'org.apache.flink.runtime.*' and contain any fields that are static, final, and of type InternalMiniClusterExtension and annotated with @RegisterExtension\
* reside outside of package 'org.apache.flink.runtime.*' and contain any fields that are static, final, and of type MiniClusterExtension and annotated with @RegisterExtension\
* reside in a package 'org.apache.flink.runtime.*' and is annotated with @ExtendWith with class InternalMiniClusterExtension\
* reside outside of package 'org.apache.flink.runtime.*' and is annotated with @ExtendWith with class MiniClusterExtension\
 or contain any fields that are public, static, and of type MiniClusterWithClientResource and final and annotated with @ClassRule or contain any fields that is of type MiniClusterWithClientResource and public and final and not static and annotated with @Rule
org.apache.flink.streaming.connectors.kafka.KafkaITCase does not satisfy: only one of the following predicates match:\
* reside in a package 'org.apache.flink.runtime.*' and contain any fields that are static, final, and of type InternalMiniClusterExtension and annotated with @RegisterExtension\
* reside outside of package 'org.apache.flink.runtime.*' and contain any fields that are static, final, and of type MiniClusterExtension and annotated with @RegisterExtension\
* reside in a package 'org.apache.flink.runtime.*' and is annotated with @ExtendWith with class InternalMiniClusterExtension\
* reside outside of package 'org.apache.flink.runtime.*' and is annotated with @ExtendWith with class MiniClusterExtension\
 or contain any fields that are public, static, and of type MiniClusterWithClientResource and final and annotated with @ClassRule or contain any fields that is of type MiniClusterWithClientResource and public and final and not static and annotated with @Rule
org.apache.flink.streaming.connectors.kafka.KafkaProducerAtLeastOnceITCase does not satisfy: only one of the following predicates match:\
* reside in a package 'org.apache.flink.runtime.*' and contain any fields that are static, final, and of type InternalMiniClusterExtension and annotated with @RegisterExtension\
* reside outside of package 'org.apache.flink.runtime.*' and contain any fields that are static, final, and of type MiniClusterExtension and annotated with @RegisterExtension\
* reside in a package 'org.apache.flink.runtime.*' and is annotated with @ExtendWith with class InternalMiniClusterExtension\
* reside outside of package 'org.apache.flink.runtime.*' and is annotated with @ExtendWith with class MiniClusterExtension\
 or contain any fields that are public, static, and of type MiniClusterWithClientResource and final and annotated with @ClassRule or contain any fields that is of type MiniClusterWithClientResource and public and final and not static and annotated with @Rule
org.apache.flink.streaming.connectors.kafka.KafkaProducerExactlyOnceITCase does not satisfy: only one of the following predicates match:\
* reside in a package 'org.apache.flink.runtime.*' and contain any fields that are static, final, and of type InternalMiniClusterExtension and annotated with @RegisterExtension\
* reside outside of package 'org.apache.flink.runtime.*' and contain any fields that are static, final, and of type MiniClusterExtension and annotated with @RegisterExtension\
* reside in a package 'org.apache.flink.runtime.*' and is annotated with @ExtendWith with class InternalMiniClusterExtension\
* reside outside of package 'org.apache.flink.runtime.*' and is annotated with @ExtendWith with class MiniClusterExtension\
 or contain any fields that are public, static, and of type MiniClusterWithClientResource and final and annotated with @ClassRule or contain any fields that is of type MiniClusterWithClientResource and public and final and not static and annotated with @Rule
org.apache.flink.streaming.connectors.kafka.shuffle.KafkaShuffleExactlyOnceITCase does not satisfy: only one of the following predicates match:\
* reside in a package 'org.apache.flink.runtime.*' and contain any fields that are static, final, and of type InternalMiniClusterExtension and annotated with @RegisterExtension\
* reside outside of package 'org.apache.flink.runtime.*' and contain any fields that are static, final, and of type MiniClusterExtension and annotated with @RegisterExtension\
* reside in a package 'org.apache.flink.runtime.*' and is annotated with @ExtendWith with class InternalMiniClusterExtension\
* reside outside of package 'org.apache.flink.runtime.*' and is annotated with @ExtendWith with class MiniClusterExtension\
 or contain any fields that are public, static, and of type MiniClusterWithClientResource and final and annotated with @ClassRule or contain any fields that is of type MiniClusterWithClientResource and public and final and not static and annotated with @Rule
org.apache.flink.streaming.connectors.kafka.shuffle.KafkaShuffleITCase does not satisfy: only one of the following predicates match:\
* reside in a package 'org.apache.flink.runtime.*' and contain any fields that are static, final, and of type InternalMiniClusterExtension and annotated with @RegisterExtension\
* reside outside of package 'org.apache.flink.runtime.*' and contain any fields that are static, final, and of type MiniClusterExtension and annotated with @RegisterExtension\
* reside in a package 'org.apache.flink.runtime.*' and is annotated with @ExtendWith with class InternalMiniClusterExtension\
* reside outside of package 'org.apache.flink.runtime.*' and is annotated with @ExtendWith with class MiniClusterExtension\
<<<<<<< HEAD
=======
 or contain any fields that are public, static, and of type MiniClusterWithClientResource and final and annotated with @ClassRule or contain any fields that is of type MiniClusterWithClientResource and public and final and not static and annotated with @Rule
org.apache.flink.connector.kafka.sink.FlinkKafkaInternalProducerITCase does not satisfy: only one of the following predicates match:\
* reside in a package 'org.apache.flink.runtime.*' and contain any fields that are static, final, and of type InternalMiniClusterExtension and annotated with @RegisterExtension\
* reside outside of package 'org.apache.flink.runtime.*' and contain any fields that are static, final, and of type MiniClusterExtension and annotated with @RegisterExtension or are , and of type MiniClusterTestEnvironment and annotated with @TestEnv\
* reside in a package 'org.apache.flink.runtime.*' and is annotated with @ExtendWith with class InternalMiniClusterExtension\
* reside outside of package 'org.apache.flink.runtime.*' and is annotated with @ExtendWith with class MiniClusterExtension\
 or contain any fields that are public, static, and of type MiniClusterWithClientResource and final and annotated with @ClassRule or contain any fields that is of type MiniClusterWithClientResource and public and final and not static and annotated with @Rule
org.apache.flink.connector.kafka.sink.KafkaSinkITCase does not satisfy: only one of the following predicates match:\
* reside in a package 'org.apache.flink.runtime.*' and contain any fields that are static, final, and of type InternalMiniClusterExtension and annotated with @RegisterExtension\
* reside outside of package 'org.apache.flink.runtime.*' and contain any fields that are static, final, and of type MiniClusterExtension and annotated with @RegisterExtension or are , and of type MiniClusterTestEnvironment and annotated with @TestEnv\
* reside in a package 'org.apache.flink.runtime.*' and is annotated with @ExtendWith with class InternalMiniClusterExtension\
* reside outside of package 'org.apache.flink.runtime.*' and is annotated with @ExtendWith with class MiniClusterExtension\
 or contain any fields that are public, static, and of type MiniClusterWithClientResource and final and annotated with @ClassRule or contain any fields that is of type MiniClusterWithClientResource and public and final and not static and annotated with @Rule
org.apache.flink.connector.kafka.sink.KafkaTransactionLogITCase does not satisfy: only one of the following predicates match:\
* reside in a package 'org.apache.flink.runtime.*' and contain any fields that are static, final, and of type InternalMiniClusterExtension and annotated with @RegisterExtension\
* reside outside of package 'org.apache.flink.runtime.*' and contain any fields that are static, final, and of type MiniClusterExtension and annotated with @RegisterExtension or are , and of type MiniClusterTestEnvironment and annotated with @TestEnv\
* reside in a package 'org.apache.flink.runtime.*' and is annotated with @ExtendWith with class InternalMiniClusterExtension\
* reside outside of package 'org.apache.flink.runtime.*' and is annotated with @ExtendWith with class MiniClusterExtension\
 or contain any fields that are public, static, and of type MiniClusterWithClientResource and final and annotated with @ClassRule or contain any fields that is of type MiniClusterWithClientResource and public and final and not static and annotated with @Rule
org.apache.flink.connector.kafka.sink.KafkaWriterITCase does not satisfy: only one of the following predicates match:\
* reside in a package 'org.apache.flink.runtime.*' and contain any fields that are static, final, and of type InternalMiniClusterExtension and annotated with @RegisterExtension\
* reside outside of package 'org.apache.flink.runtime.*' and contain any fields that are static, final, and of type MiniClusterExtension and annotated with @RegisterExtension or are , and of type MiniClusterTestEnvironment and annotated with @TestEnv\
* reside in a package 'org.apache.flink.runtime.*' and is annotated with @ExtendWith with class InternalMiniClusterExtension\
* reside outside of package 'org.apache.flink.runtime.*' and is annotated with @ExtendWith with class MiniClusterExtension\
 or contain any fields that are public, static, and of type MiniClusterWithClientResource and final and annotated with @ClassRule or contain any fields that is of type MiniClusterWithClientResource and public and final and not static and annotated with @Rule
org.apache.flink.connector.kafka.sink.KafkaWriterFaultToleranceITCase does not satisfy: only one of the following predicates match:\
* reside in a package 'org.apache.flink.runtime.*' and contain any fields that are static, final, and of type InternalMiniClusterExtension and annotated with @RegisterExtension\
* reside outside of package 'org.apache.flink.runtime.*' and contain any fields that are static, final, and of type MiniClusterExtension and annotated with @RegisterExtension or are , and of type MiniClusterTestEnvironment and annotated with @TestEnv\
* reside in a package 'org.apache.flink.runtime.*' and is annotated with @ExtendWith with class InternalMiniClusterExtension\
* reside outside of package 'org.apache.flink.runtime.*' and is annotated with @ExtendWith with class MiniClusterExtension\
 or contain any fields that are public, static, and of type MiniClusterWithClientResource and final and annotated with @ClassRule or contain any fields that is of type MiniClusterWithClientResource and public and final and not static and annotated with @Rule
org.apache.flink.connector.kafka.source.KafkaSourceITCase does not satisfy: only one of the following predicates match:\
* reside in a package 'org.apache.flink.runtime.*' and contain any fields that are static, final, and of type InternalMiniClusterExtension and annotated with @RegisterExtension\
* reside outside of package 'org.apache.flink.runtime.*' and contain any fields that are static, final, and of type MiniClusterExtension and annotated with @RegisterExtension or are , and of type MiniClusterTestEnvironment and annotated with @TestEnv\
* reside in a package 'org.apache.flink.runtime.*' and is annotated with @ExtendWith with class InternalMiniClusterExtension\
* reside outside of package 'org.apache.flink.runtime.*' and is annotated with @ExtendWith with class MiniClusterExtension\
 or contain any fields that are public, static, and of type MiniClusterWithClientResource and final and annotated with @ClassRule or contain any fields that is of type MiniClusterWithClientResource and public and final and not static and annotated with @Rule
org.apache.flink.connector.kafka.source.KafkaSourceLegacyITCase does not satisfy: only one of the following predicates match:\
* reside in a package 'org.apache.flink.runtime.*' and contain any fields that are static, final, and of type InternalMiniClusterExtension and annotated with @RegisterExtension\
* reside outside of package 'org.apache.flink.runtime.*' and contain any fields that are static, final, and of type MiniClusterExtension and annotated with @RegisterExtension or are , and of type MiniClusterTestEnvironment and annotated with @TestEnv\
* reside in a package 'org.apache.flink.runtime.*' and is annotated with @ExtendWith with class InternalMiniClusterExtension\
* reside outside of package 'org.apache.flink.runtime.*' and is annotated with @ExtendWith with class MiniClusterExtension\
 or contain any fields that are public, static, and of type MiniClusterWithClientResource and final and annotated with @ClassRule or contain any fields that is of type MiniClusterWithClientResource and public and final and not static and annotated with @Rule
org.apache.flink.streaming.connectors.kafka.FlinkKafkaInternalProducerITCase does not satisfy: only one of the following predicates match:\
* reside in a package 'org.apache.flink.runtime.*' and contain any fields that are static, final, and of type InternalMiniClusterExtension and annotated with @RegisterExtension\
* reside outside of package 'org.apache.flink.runtime.*' and contain any fields that are static, final, and of type MiniClusterExtension and annotated with @RegisterExtension or are , and of type MiniClusterTestEnvironment and annotated with @TestEnv\
* reside in a package 'org.apache.flink.runtime.*' and is annotated with @ExtendWith with class InternalMiniClusterExtension\
* reside outside of package 'org.apache.flink.runtime.*' and is annotated with @ExtendWith with class MiniClusterExtension\
 or contain any fields that are public, static, and of type MiniClusterWithClientResource and final and annotated with @ClassRule or contain any fields that is of type MiniClusterWithClientResource and public and final and not static and annotated with @Rule
org.apache.flink.streaming.connectors.kafka.FlinkKafkaProducerITCase does not satisfy: only one of the following predicates match:\
* reside in a package 'org.apache.flink.runtime.*' and contain any fields that are static, final, and of type InternalMiniClusterExtension and annotated with @RegisterExtension\
* reside outside of package 'org.apache.flink.runtime.*' and contain any fields that are static, final, and of type MiniClusterExtension and annotated with @RegisterExtension or are , and of type MiniClusterTestEnvironment and annotated with @TestEnv\
* reside in a package 'org.apache.flink.runtime.*' and is annotated with @ExtendWith with class InternalMiniClusterExtension\
* reside outside of package 'org.apache.flink.runtime.*' and is annotated with @ExtendWith with class MiniClusterExtension\
 or contain any fields that are public, static, and of type MiniClusterWithClientResource and final and annotated with @ClassRule or contain any fields that is of type MiniClusterWithClientResource and public and final and not static and annotated with @Rule
org.apache.flink.streaming.connectors.kafka.KafkaITCase does not satisfy: only one of the following predicates match:\
* reside in a package 'org.apache.flink.runtime.*' and contain any fields that are static, final, and of type InternalMiniClusterExtension and annotated with @RegisterExtension\
* reside outside of package 'org.apache.flink.runtime.*' and contain any fields that are static, final, and of type MiniClusterExtension and annotated with @RegisterExtension or are , and of type MiniClusterTestEnvironment and annotated with @TestEnv\
* reside in a package 'org.apache.flink.runtime.*' and is annotated with @ExtendWith with class InternalMiniClusterExtension\
* reside outside of package 'org.apache.flink.runtime.*' and is annotated with @ExtendWith with class MiniClusterExtension\
 or contain any fields that are public, static, and of type MiniClusterWithClientResource and final and annotated with @ClassRule or contain any fields that is of type MiniClusterWithClientResource and public and final and not static and annotated with @Rule
org.apache.flink.streaming.connectors.kafka.KafkaProducerAtLeastOnceITCase does not satisfy: only one of the following predicates match:\
* reside in a package 'org.apache.flink.runtime.*' and contain any fields that are static, final, and of type InternalMiniClusterExtension and annotated with @RegisterExtension\
* reside outside of package 'org.apache.flink.runtime.*' and contain any fields that are static, final, and of type MiniClusterExtension and annotated with @RegisterExtension or are , and of type MiniClusterTestEnvironment and annotated with @TestEnv\
* reside in a package 'org.apache.flink.runtime.*' and is annotated with @ExtendWith with class InternalMiniClusterExtension\
* reside outside of package 'org.apache.flink.runtime.*' and is annotated with @ExtendWith with class MiniClusterExtension\
 or contain any fields that are public, static, and of type MiniClusterWithClientResource and final and annotated with @ClassRule or contain any fields that is of type MiniClusterWithClientResource and public and final and not static and annotated with @Rule
org.apache.flink.streaming.connectors.kafka.KafkaProducerExactlyOnceITCase does not satisfy: only one of the following predicates match:\
* reside in a package 'org.apache.flink.runtime.*' and contain any fields that are static, final, and of type InternalMiniClusterExtension and annotated with @RegisterExtension\
* reside outside of package 'org.apache.flink.runtime.*' and contain any fields that are static, final, and of type MiniClusterExtension and annotated with @RegisterExtension or are , and of type MiniClusterTestEnvironment and annotated with @TestEnv\
* reside in a package 'org.apache.flink.runtime.*' and is annotated with @ExtendWith with class InternalMiniClusterExtension\
* reside outside of package 'org.apache.flink.runtime.*' and is annotated with @ExtendWith with class MiniClusterExtension\
 or contain any fields that are public, static, and of type MiniClusterWithClientResource and final and annotated with @ClassRule or contain any fields that is of type MiniClusterWithClientResource and public and final and not static and annotated with @Rule
org.apache.flink.streaming.connectors.kafka.shuffle.KafkaShuffleExactlyOnceITCase does not satisfy: only one of the following predicates match:\
* reside in a package 'org.apache.flink.runtime.*' and contain any fields that are static, final, and of type InternalMiniClusterExtension and annotated with @RegisterExtension\
* reside outside of package 'org.apache.flink.runtime.*' and contain any fields that are static, final, and of type MiniClusterExtension and annotated with @RegisterExtension or are , and of type MiniClusterTestEnvironment and annotated with @TestEnv\
* reside in a package 'org.apache.flink.runtime.*' and is annotated with @ExtendWith with class InternalMiniClusterExtension\
* reside outside of package 'org.apache.flink.runtime.*' and is annotated with @ExtendWith with class MiniClusterExtension\
 or contain any fields that are public, static, and of type MiniClusterWithClientResource and final and annotated with @ClassRule or contain any fields that is of type MiniClusterWithClientResource and public and final and not static and annotated with @Rule
org.apache.flink.streaming.connectors.kafka.shuffle.KafkaShuffleITCase does not satisfy: only one of the following predicates match:\
* reside in a package 'org.apache.flink.runtime.*' and contain any fields that are static, final, and of type InternalMiniClusterExtension and annotated with @RegisterExtension\
* reside outside of package 'org.apache.flink.runtime.*' and contain any fields that are static, final, and of type MiniClusterExtension and annotated with @RegisterExtension or are , and of type MiniClusterTestEnvironment and annotated with @TestEnv\
* reside in a package 'org.apache.flink.runtime.*' and is annotated with @ExtendWith with class InternalMiniClusterExtension\
* reside outside of package 'org.apache.flink.runtime.*' and is annotated with @ExtendWith with class MiniClusterExtension\
>>>>>>> 4429b78f
 or contain any fields that are public, static, and of type MiniClusterWithClientResource and final and annotated with @ClassRule or contain any fields that is of type MiniClusterWithClientResource and public and final and not static and annotated with @Rule<|MERGE_RESOLUTION|>--- conflicted
+++ resolved
@@ -81,8 +81,6 @@
 * reside outside of package 'org.apache.flink.runtime.*' and contain any fields that are static, final, and of type MiniClusterExtension and annotated with @RegisterExtension\
 * reside in a package 'org.apache.flink.runtime.*' and is annotated with @ExtendWith with class InternalMiniClusterExtension\
 * reside outside of package 'org.apache.flink.runtime.*' and is annotated with @ExtendWith with class MiniClusterExtension\
-<<<<<<< HEAD
-=======
  or contain any fields that are public, static, and of type MiniClusterWithClientResource and final and annotated with @ClassRule or contain any fields that is of type MiniClusterWithClientResource and public and final and not static and annotated with @Rule
 org.apache.flink.connector.kafka.sink.FlinkKafkaInternalProducerITCase does not satisfy: only one of the following predicates match:\
 * reside in a package 'org.apache.flink.runtime.*' and contain any fields that are static, final, and of type InternalMiniClusterExtension and annotated with @RegisterExtension\
@@ -167,5 +165,4 @@
 * reside outside of package 'org.apache.flink.runtime.*' and contain any fields that are static, final, and of type MiniClusterExtension and annotated with @RegisterExtension or are , and of type MiniClusterTestEnvironment and annotated with @TestEnv\
 * reside in a package 'org.apache.flink.runtime.*' and is annotated with @ExtendWith with class InternalMiniClusterExtension\
 * reside outside of package 'org.apache.flink.runtime.*' and is annotated with @ExtendWith with class MiniClusterExtension\
->>>>>>> 4429b78f
  or contain any fields that are public, static, and of type MiniClusterWithClientResource and final and annotated with @ClassRule or contain any fields that is of type MiniClusterWithClientResource and public and final and not static and annotated with @Rule